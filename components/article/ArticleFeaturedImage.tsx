--- conflicted
+++ resolved
@@ -1,106 +1,28 @@
 "use client";
 
-import Image from "next/image";
-import { useState, useMemo } from "react";
+import OptimizedImage from "@/components/ui/optimized-image";
 import { IMAGE_CONFIG } from "./ImageDisplayConfig";
-
-// Simple in-memory cache for URL validity to avoid repeated parsing
-const urlValidityCache = new Map<string, boolean>();
 
 interface ArticleFeaturedImageProps {
   imageUrl: string;
   title: string;
-  caption?: string; // تعريف الصورة
-  category?: { name: string; color?: string; icon?: string };
-  blurDataURL?: string; // اختيارية لدعم placeholder blur
-}
-
-// Caption box extracted to avoid repetition
-function CaptionBox({ caption }: { caption?: string }) {
-  if (!caption) return null;
-  return (
-    <div className="mt-2 py-3 px-4 bg-gray-50 dark:bg-gray-800 rounded-lg border-r-4 border-blue-500 w-full">
-      <p className="text-base md:text-lg text-gray-700 dark:text-gray-300 leading-relaxed">
-        {caption}
-      </p>
-    </div>
-  );
-}
-
-// URL validation with caching
-function isValidImageUrl(url: string): boolean {
-  if (!url || typeof url !== "string" || url.length < 5) return false;
-  // quick invalid patterns
-  if (url === "undefined" || url === "null" || url.includes("undefined")) return false;
-  if (urlValidityCache.has(url)) return urlValidityCache.get(url)!;
-  let valid = false;
-  try {
-    // allow protocol-relative / relative local paths
-    const candidate = url.startsWith("http") ? url : (url.startsWith("/") ? `https://local${url}` : `https://example.com/${url}`);
-    new URL(candidate);
-    valid = true;
-  } catch {
-    // تحسين التعامل مع المسارات النسبية - أي مسار يبدأ بـ / أو يحتوي على صور أو مسار نسبي يُعتبر صالحًا
-    valid = url.startsWith("/") || url.includes("images/") || url.includes("img/") || url.includes("assets/") || url.includes("content/");
-  }
-  urlValidityCache.set(url, valid);
-  return valid;
+  category?: {
+    name: string;
+    color?: string;
+    icon?: string;
+  };
 }
 
 export default function ArticleFeaturedImage({
   imageUrl,
   title,
-  caption,
   category,
-  blurDataURL,
 }: ArticleFeaturedImageProps) {
-  const [imageError, setImageError] = useState(false);
-  
-  // استخدام قيمة افتراضية للصورة إذا كانت فارغة أو غير صالحة
-  const safeImageUrl = imageUrl || '/assets/placeholder-article.jpg';
-  
-  // تحقق من صلاحية الرابط
-  const valid = useMemo(() => isValidImageUrl(safeImageUrl), [safeImageUrl]);
-  
-  // تحسين خاصية Unoptimized لمعالجة مشكلة الصور
-  const shouldUnoptimize = safeImageUrl.includes("placeholder") || 
-                           safeImageUrl.includes("via.placeholder") || 
-                           !safeImageUrl.startsWith("http");
-  
-  const commonImageProps = {
-    onError: () => setImageError(true),
-    placeholder: blurDataURL ? ("blur" as const) : ("empty" as const),
-    blurDataURL: blurDataURL || 'data:image/gif;base64,R0lGODlhAQABAIAAAP///wAAACH5BAEAAAAALAAAAAABAAEAAAICRAEAOw==',
-  };
-
-  // Fallback if invalid
-  if (imageError || !valid) {
-    return (
-      <div className="w-full h-48 bg-gray-100 dark:bg-gray-800 rounded-lg flex items-center justify-center">
-        <p className="text-gray-500 dark:text-gray-400 text-center">
-          الصورة غير متاحة حالياً
-        </p>
-      </div>
-    );
-  }
-
+  // عرض بناءً على الوضع المحدد في الإعدادات
   switch (IMAGE_CONFIG.DISPLAY_MODE) {
     case "default":
       return (
         <div className="relative w-full">
-<<<<<<< HEAD
-          {/* إطار موحّد: 300-350px للبطاقات على الشاشات الصغيرة، و500-600px للتفاصيل على الديسكتوب */}
-          <div className="relative overflow-hidden rounded-lg h-[300px] sm:h-[360px] lg:h-[560px]">
-            <Image
-              src={imageUrl}
-              alt={title || "صورة المقال"}
-              fill
-              className="object-cover object-center w-full h-full"
-              priority
-              sizes="(max-width: 640px) 100vw, (max-width: 1024px) 90vw, 1024px"
-              unoptimized={shouldUnoptimize}
-              {...commonImageProps}
-=======
           {/* الصورة الرئيسية - محسنة بحجم أكبر */}
           <div className="relative overflow-hidden rounded-lg shadow-lg">
             <OptimizedImage
@@ -109,7 +31,6 @@
               className="w-full object-cover h-[350px] sm:h-[450px] md:h-[550px] lg:h-[600px]"
               priority={true}
               sizes="(max-width: 640px) 100vw, (max-width: 1024px) 95vw, 1200px"
->>>>>>> a7ee27d7
             />
             {/* عرض التصنيف إذا وُجد */}
             {category && (
@@ -126,7 +47,6 @@
               </div>
             )}
           </div>
-          <CaptionBox caption={caption} />
         </div>
       );
 
@@ -134,15 +54,11 @@
       return (
         <div className="article-featured-image relative h-[400px] sm:h-[500px] lg:h-[600px] w-full overflow-hidden bg-gray-900 dark:bg-black">
           {/* صورة الخلفية المموهة */}
-          <Image
+          <img
             src={imageUrl}
             alt=""
-            width={800}
-            height={600}
             className="absolute inset-0 w-full h-full object-cover blur-2xl scale-110 opacity-60"
-            priority={false}
-            unoptimized={shouldUnoptimize}
-            {...commonImageProps}
+            loading="lazy"
           />
 
           {/* الطبقة الداكنة فوق الخلفية المموهة */}
@@ -151,16 +67,13 @@
           {/* حاوي الصورة الرئيسية */}
           <div className="relative z-10 h-full flex items-center justify-center p-4 sm:p-8">
             <div className="max-w-4xl w-full h-full flex items-center justify-center">
-              <Image
+              <OptimizedImage
                 src={imageUrl}
-                alt={title || "صورة المقال"}
-                width={800}
-                height={600}
+                alt={title}
                 className="max-w-full max-h-full shadow-2xl transition-all duration-500 hover:scale-[1.02]"
-                priority
+                aspectRatio="auto"
+                priority={true}
                 sizes="(max-width: 640px) 100vw, (max-width: 1024px) 90vw, 1200px"
-                unoptimized={shouldUnoptimize}
-                {...commonImageProps}
               />
             </div>
           </div>
@@ -184,59 +97,41 @@
         </div>
       );
 
-    case "aspect-ratio": {
-      // التحقق من وجود مسار للصورة حقيقي وليس undefined أو فارغ
-      const hasValidImage =
-        imageUrl &&
-        imageUrl !== "undefined" &&
-        imageUrl !== "null" &&
-        imageUrl.length > 0 &&
-        !imageUrl.includes("undefined");
+    case "aspect-ratio":
+      return (
+        <div className="article-featured-image w-full bg-gray-100 dark:bg-gray-800">
+          <div className="max-w-6xl mx-auto px-4 sm:px-6 lg:px-8 py-8">
+            <div className="relative overflow-hidden shadow-xl">
+              <OptimizedImage
+                src={imageUrl}
+                alt={title}
+                className="w-full"
+                aspectRatio={IMAGE_CONFIG.ASPECT_RATIO as any}
+                priority={true}
+                sizes="(max-width: 640px) 100vw, (max-width: 1024px) 90vw, 1200px"
+              />
 
-      if (!hasValidImage) {
-        // إذا لم تكن هناك صورة صالحة، نقدم مساحة فارغة بارتفاع صفر
-        return null;
-      }
-
-      return (
-        <div className="article-featured-image w-full">
-          <div className="w-full">
-            <div className="relative overflow-hidden shadow-md rounded-lg">
-              <Image
-                src={imageUrl}
-                alt={title || "صورة المقال"}
-                width={1024}
-                height={576}
-                className="w-full h-auto object-cover"
-                priority
-                sizes="(max-width: 640px) 100vw, (max-width: 1024px) 90vw, 1024px"
-                unoptimized={shouldUnoptimize}
-                {...commonImageProps}
-              />
+              {/* تراكب التصنيف */}
+              {category && (
+                <div className="absolute bottom-4 left-4">
+                  <span
+                    className="inline-flex items-center gap-2 px-4 py-2 rounded-full text-sm font-medium text-white backdrop-blur-md"
+                    style={{
+                      backgroundColor: `${category.color || "#1a73e8"}CC`,
+                    }}
+                  >
+                    {category.icon && <span>{category.icon}</span>}
+                    {category.name}
+                  </span>
+                </div>
+              )}
             </div>
-            <CaptionBox caption={caption} />
           </div>
         </div>
       );
-    }
 
     case "fullwidth":
       return (
-<<<<<<< HEAD
-        <div className="article-featured-image relative h-[300px] sm:h-[400px] md:h-[500px] lg:h-[60vh] w-full bg-gray-200 dark:bg-gray-800">
-          <Image
-            src={imageUrl}
-            alt={title || "صورة المقال"}
-            width={1920}
-            height={1080}
-            className="w-full h-full object-cover"
-            priority
-            sizes="100vw"
-            unoptimized={shouldUnoptimize}
-            {...commonImageProps}
-          />
-          <div className="absolute inset-0 bg-gradient-to-t from-black/60 via-transparent to-black/20 z-10" />
-=======
         <div className="article-featured-image relative w-full">
           {/* حاوي الصورة بعرض المحتوى */}
           <div className="relative h-[350px] sm:h-[450px] md:h-[550px] lg:h-[650px] w-full overflow-hidden bg-gray-200 dark:bg-gray-800 rounded-lg">
@@ -265,27 +160,6 @@
               </div>
             )}
           </div>
->>>>>>> a7ee27d7
-        </div>
-      );
-
-    case "content-width":
-      return (
-        <div className="article-featured-image w-full">
-          <div className="relative overflow-hidden rounded-lg">
-            <Image
-              src={imageUrl}
-              alt={title || "صورة المقال"}
-              width={1024}
-              height={576}
-              className="w-full h-auto object-cover min-h-[220px] sm:min-h-[300px] md:min-h-[350px] lg:min-h-[400px]"
-              priority
-              sizes="(max-width: 640px) 100vw, (max-width: 1024px) 90vw, 1024px"
-              unoptimized={shouldUnoptimize}
-              {...commonImageProps}
-            />
-          </div>
-          <CaptionBox caption={caption} />
         </div>
       );
 
