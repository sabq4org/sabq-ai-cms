--- conflicted
+++ resolved
@@ -2,7 +2,8 @@
   "buildCommand": "npm run build",
   "outputDirectory": ".next",
   "framework": "nextjs",
-<<<<<<< HEAD
+  "devCommand": "npm run dev",
+  "installCommand": "npm install",
   "crons": [
     {
       "path": "/api/cron/generate-podcast",
@@ -14,20 +15,12 @@
     },
     {
       "path": "/api/articles/scheduled",
-      "schedule": "*/1 * * * *"
+      "schedule": "* * * * *"
     }
   ],
-=======
-  "devCommand": "npm run dev",
-  "installCommand": "npm install",
-  "crons": [],
->>>>>>> 13732b82
   "functions": {
     "app/api/**/*.ts": {
       "maxDuration": 30
     }
-  },
-  "env": {
-    "FORCE_REBUILD": "@FORCE_REBUILD"
   }
 }