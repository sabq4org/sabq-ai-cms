--- conflicted
+++ resolved
@@ -39,8 +39,6 @@
       }
     }
     
-<<<<<<< HEAD
-=======
     // استخراج شرح الصورة من metadata
     let imageCaption = '';
     if (dbArticle.metadata && typeof dbArticle.metadata === 'object') {
@@ -48,21 +46,16 @@
       imageCaption = metadata.image_caption || '';
     }
 
->>>>>>> fa8553c0
     // إضافة views_count من حقل views والكلمات المفتاحية
     const articleWithEnhancedData = {
       ...dbArticle,
       views_count: dbArticle.views || 0,
-<<<<<<< HEAD
-      seo_keywords: keywords.length > 0 ? keywords : dbArticle.seo_keywords
-=======
       seo_keywords: keywords.length > 0 ? keywords : dbArticle.seo_keywords,
       // إضافة حقول للتوافق مع صفحة التعديل
       description: dbArticle.excerpt || dbArticle.seo_description || '',
       summary: dbArticle.excerpt || '',
       image_caption: imageCaption,
       featured_image_caption: imageCaption
->>>>>>> fa8553c0
     };
     
     return NextResponse.json(articleWithEnhancedData);
