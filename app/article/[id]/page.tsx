'use client';

import React, { useState, useEffect, useRef, use } from 'react';
import { useRouter } from 'next/navigation';
import Link from 'next/link';
import { Share2, Eye, Clock, Calendar,
  User, MessageCircle, TrendingUp, Hash, ChevronRight, Home,
  Twitter, Copy, Check, X, Menu, Heart, Bookmark
} from 'lucide-react';

import { useDarkModeContext } from '@/contexts/DarkModeContext';
import { formatFullDate, formatRelativeDate } from '@/lib/date-utils';
import { getImageUrl } from '@/lib/utils';
import ArticleJsonLd from '@/components/ArticleJsonLd';
import Footer from '@/components/Footer';
import { marked } from 'marked';
import Header from '@/components/Header';

// تعريف نوع twttr لتويتر
declare global {
  interface Window {
    twttr: any;
  }
}

// دالة لتسجيل التفاعل عبر API
async function trackInteraction(data: {
  userId: string;
  articleId: string;
  interactionType: string;
  source?: string;
  duration?: number;
  completed?: boolean;
}) {
  try {
    const response = await fetch('/api/interactions/track', {
      method: 'POST',
      headers: {
        'Content-Type': 'application/json',
      },
      body: JSON.stringify({
        user_id: data.userId,
        article_id: data.articleId,
        interaction_type: data.interactionType,
        source: data.source,
        duration: data.duration,
        completed: data.completed
      }),
    });
    
    if (!response.ok) {
      console.error('Failed to track interaction');
    }
  } catch (error) {
    console.error('Error tracking interaction:', error);
  }
}

interface Article {
  id: string;
  title: string;
  subtitle?: string;
  summary?: string;
  content: string;
  featured_image?: string;
  featured_image_alt?: string;
  image_caption?: string;
  category_id: number;
  category?: {
    id: number;
    name_ar: string;
    name_en?: string;
    color_hex: string;
    icon?: string;
  };
  category_name?: string;
  author?: string | {
    id: string;
    name: string;
    avatar?: string;
  };
  author_id?: string;
  author_name?: string;
  author_avatar?: string;
  reporter?: string;
  reporter_name?: string;
  stats?: {
    views: number;
    likes: number;
    shares: number;
    comments: number;
    saves: number;
  };
  views_count: number;
  likes_count?: number;
  shares_count?: number;
  created_at: string;
  published_at?: string;
  updated_at?: string;
  reading_time?: number;
  is_breaking?: boolean;
  is_featured?: boolean;
  seo_keywords?: string | string[];
  related_articles?: RelatedArticle[];
  ai_summary?: string;
}

interface RelatedArticle {
  id: string;
  title: string;
  featured_image?: string;
  reading_time?: number;
  published_at?: string;
  created_at?: string;
  category_name?: string;
}

interface UserInteraction {
  liked: boolean;
  saved: boolean;
  shared: boolean;
  likesCount: number;
  sharesCount: number;
  savesCount: number;
}

interface PageProps {
  params: Promise<{ id: string }>
}

export default function ArticlePage({ params }: PageProps) {
  const router = useRouter();
<<<<<<< HEAD
=======
  const resolvedParams = use(params);
  const articleId = resolvedParams.id;
>>>>>>> a0acfc13

  const { darkMode, toggleDarkMode } = useDarkModeContext();
  const [article, setArticle] = useState<Article | null>(null);
  const [loading, setLoading] = useState(true);
  const [interaction, setInteraction] = useState<UserInteraction>({
    liked: false,
    saved: false,
    shared: false,
    likesCount: 0,
    sharesCount: 0,
    savesCount: 0
  });
  const [showShareMenu, setShowShareMenu] = useState(false);
  const [copySuccess, setCopySuccess] = useState(false);
  const [userId, setUserId] = useState<string | null>(null);
  const [readProgress, setReadProgress] = useState(0);
  const contentRef = useRef<HTMLDivElement>(null);
  const startTimeRef = useRef<number>(Date.now());
  const [showMobileMenu, setShowMobileMenu] = useState(false);
  const [showFloatingActions, setShowFloatingActions] = useState(false);
  const [isNewArticle, setIsNewArticle] = useState(false);
  const [isMounted, setIsMounted] = useState(false);
  const [tableOfContents, setTableOfContents] = useState<{id: string; title: string; level: number}[]>([]);
  const [activeSection, setActiveSection] = useState('');
  const [showMobileToc, setShowMobileToc] = useState(false);
  const [aiQuestion, setAiQuestion] = useState('');
  const [aiResponse, setAiResponse] = useState('');
  const [isAiLoading, setIsAiLoading] = useState(false);

  useEffect(() => {
    setIsMounted(true);
  }, []);

  // إنشاء معرف ثابت للضيف عند تحميل الصفحة
  useEffect(() => {
    // نقل كل منطق العميل إلى useEffect لتجنب مشاكل SSR
    let guestId = localStorage.getItem('guestId');
    
    if (!guestId) {
      // استخدام معرف ثابت بدلاً من Date.now() و Math.random()
      const timestamp = new Date().getTime();
      const randomPart = Math.floor(Math.random() * 1000000).toString(36);
      guestId = `guest-${timestamp}-${randomPart}`;
      localStorage.setItem('guestId', guestId);
    }
    
    // التحقق من تسجيل الدخول
    const storedUserId = localStorage.getItem('user_id');
    const userData = localStorage.getItem('user');
    
    const isValidLogin = !!(storedUserId && storedUserId !== 'anonymous' && userData);
    setUserId(isValidLogin ? storedUserId : guestId);
  }, []);

  useEffect(() => {
    async function loadArticle() {
      if (articleId) {
        fetchArticle(articleId);
      }
    }
    loadArticle();
  }, [articleId]);

  // تتبع المشاهدة والقراءة
  useEffect(() => {
    if (article && article.id && userId) {
      trackInteraction({
        userId: userId,
        articleId: article.id,
        interactionType: 'view',
        source: 'article_page'
      });
    }
  }, [article, userId]);

  // تتبع تقدم القراءة
  useEffect(() => {
    const handleScroll = () => {
      if (contentRef.current) {
        const windowHeight = window.innerHeight;
        const documentHeight = contentRef.current.offsetHeight;
        const scrollTop = window.scrollY;
        const progress = (scrollTop / (documentHeight - windowHeight)) * 100;
        setReadProgress(Math.min(100, Math.max(0, progress)));
        
        // حساب وقت القراءة
        const duration = Math.floor((Date.now() - startTimeRef.current) / 1000);
        

        
        // تحديد القسم النشط
        if (tableOfContents.length > 0) {
          const scrollPosition = window.scrollY + 150;
          let currentSection = '';
          
          for (let i = tableOfContents.length - 1; i >= 0; i--) {
            const section = document.getElementById(tableOfContents[i].id);
            if (section && section.offsetTop <= scrollPosition) {
              currentSection = tableOfContents[i].id;
              break;
            }
          }
          
          if (currentSection && currentSection !== activeSection) {
            setActiveSection(currentSection);
          }
        }
      }
      
      // إظهار/إخفاء الأزرار العائمة
      setShowFloatingActions(window.scrollY > 300);
    };

    window.addEventListener('scroll', handleScroll);
    return () => window.removeEventListener('scroll', handleScroll);
  }, [userId, article, tableOfContents, activeSection]);
  
  // جلب التفاعلات المحفوظة
  useEffect(() => {
    async function fetchUserInteractions() {
      if (!article?.id || !userId) return;

      // محاولة جلب من الخادم للمستخدمين المسجلين
      if (userId && !userId.startsWith('guest-')) {
        try {
          const interactionsResponse = await fetch(`/api/interactions/user-article?userId=${userId}&articleId=${article.id}`);
          if (interactionsResponse.ok) {
            const interactionsData = await interactionsResponse.json();
            if (interactionsData.success && interactionsData.data) {
              const serverInteractions = interactionsData.data;
              setInteraction(prev => ({
                ...prev,
                liked: serverInteractions.liked || false,
                saved: serverInteractions.saved || false,
                shared: serverInteractions.shared || false
              }));
            }
          }
        } catch (error) {
          console.log('خطأ في جلب التفاعلات');
        }
      }
    }

    fetchUserInteractions();
  }, [userId, article]);

  // تحميل سكريبت تويتر
  useEffect(() => {
    if (article && article.content) {
      try {
        const blocks = JSON.parse(article.content);
        const hasTweets = blocks.some((block: any) => block.type === 'tweet');
        
        if (hasTweets && !window.twttr) {
          const script = document.createElement('script');
          script.src = 'https://platform.twitter.com/widgets.js';
          script.async = true;
          script.onload = () => {
            if (window.twttr && window.twttr.widgets) {
              window.twttr.widgets.load();
            }
          };
          document.body.appendChild(script);
        } else if (hasTweets && window.twttr && window.twttr.widgets) {
          setTimeout(() => {
            window.twttr.widgets.load();
          }, 100);
        }
      } catch (e) {
        // ليس محتوى JSON
      }
    }
  }, [article]);





  // استخراج فهرس المحتويات عند تحديث المقال
  useEffect(() => {
    if (article && contentRef.current) {
      setTimeout(() => {
        generateTableOfContents();
      }, 100);
    }
  }, [article]);

  const fetchArticle = async (id: string) => {
    try {
      setLoading(true);
      const response = await fetch(`/api/articles/${id}`, {
        next: { revalidate: 60 },
        headers: {
          'Cache-Control': 'public, s-maxage=60, stale-while-revalidate=59'
        }
      });
      
      if (!response.ok) {
        router.push('/');
        return;
      }
      
      const data = await response.json();
      
      // تحضير البيانات
      if (data.content_blocks && Array.isArray(data.content_blocks) && data.content_blocks.length > 0) {
        data.content = JSON.stringify(data.content_blocks);
      }
      
      setArticle(data);
      
      // تحديث عدادات التفاعل
      if (data.stats) {
        setInteraction(prev => ({
          ...prev,
          likesCount: data.stats.likes || 0,
          sharesCount: data.stats.shares || 0,
          savesCount: data.stats.saves || 0
        }));
      }
      
      // التحقق من أن المقال جديد (نُشر خلال آخر 24 ساعة)
      // تأجيل هذا الحساب لتجنب اختلاف التوقيت بين الخادم والعميل
      if (data.published_at || data.created_at) {
        setTimeout(() => {
          const publishDate = new Date(data.published_at || data.created_at);
          const now = new Date();
          const hoursDiff = (now.getTime() - publishDate.getTime()) / (1000 * 60 * 60);
          setIsNewArticle(hoursDiff <= 24);
        }, 0);
      }
      
    } catch (error) {
      console.log('Network error while fetching article:', error);
      router.push('/');
    } finally {
      setLoading(false);
    }
  };

  // إيقاف توليد فهرس المحتويات (تم إلغاء البلوك بناءً على طلب العميل)
  const generateTableOfContents = () => {
    // مسح أي بيانات سابقة لضمان عدم ظهور البلوك
    setTableOfContents([]);
  };

  const scrollToSection = (id: string) => {
    const element = document.getElementById(id);
    if (element) {
      const yOffset = -100;
      const y = element.getBoundingClientRect().top + window.pageYOffset + yOffset;
      window.scrollTo({ top: y, behavior: 'smooth' });
      setShowMobileToc(false);
      setActiveSection(id);
    }
  };

  const handleAiQuestion = async (question: string) => {
    if (!question.trim() || !article) return;
    
    setIsAiLoading(true);
    setAiResponse('');
    
    try {
      // محاكاة استجابة AI (يمكن استبدالها بـ API حقيقي لاحقاً)
      await new Promise(resolve => setTimeout(resolve, 1500));
      
      // استجابات محاكاة بناءً على نوع السؤال
      if (question.includes('النقاط الرئيسية') || question.includes('الملخص')) {
        setAiResponse('بناءً على تحليلي للمقال، النقاط الرئيسية هي: ' + (article.summary || article.ai_summary || 'يتناول المقال موضوعاً مهماً يستحق القراءة بتمعن.'));
      } else if (question.includes('ببساطة') || question.includes('اشرح')) {
        setAiResponse('ببساطة، هذا المقال يتحدث عن ' + article.title + '. الفكرة الأساسية سهلة الفهم وتتعلق بجوانب مهمة في حياتنا اليومية.');
      } else if (question.includes('إحصائيات') || question.includes('أرقام')) {
        setAiResponse('المقال حصل على ' + article.views_count + ' مشاهدة و ' + interaction.likesCount + ' إعجاب. وقت القراءة المقدر هو ' + calculateReadingTime(article.content) + ' دقائق.');
      } else {
        setAiResponse('شكراً لسؤالك! ' + question + '. بناءً على محتوى المقال، يمكنني القول أن هذا موضوع مثير للاهتمام يستحق المناقشة.');
      }
    } catch (error) {
      setAiResponse('عذراً، حدث خطأ أثناء معالجة سؤالك. يرجى المحاولة مرة أخرى.');
    } finally {
      setIsAiLoading(false);
    }
  };

  const handleShare = async (platform: string) => {
    if (!article) return;
    
    const url = window.location.href;
    const title = article.title;
    
    if (platform === 'copy') {
      try {
        await navigator.clipboard.writeText(url);
        setCopySuccess(true);
        setTimeout(() => setCopySuccess(false), 2000);
      } catch (err) {
        console.error('Failed to copy:', err);
      }
    } else {
      shareOnSocial(platform, title, url);
    }
    
    // تسجيل المشاركة
    if (userId) {
      trackInteraction({
        userId,
        articleId: article.id,
        interactionType: 'share',
        source: platform
      });
    }
    
    setShowShareMenu(false);
  };

  // دالة معالجة الإعجاب
  const handleLike = async () => {
    if (!article || !userId) {
      // إذا لم يكن المستخدم مسجل، توجيه إلى صفحة تسجيل الدخول
      router.push('/login?redirect=' + encodeURIComponent(window.location.pathname));
      return;
    }

    try {
      const response = await fetch('/api/interactions', {
        method: 'POST',
        headers: { 'Content-Type': 'application/json' },
        body: JSON.stringify({
          userId,
          articleId: article.id,
          type: 'like',
          action: interaction.liked ? 'remove' : 'add'
        })
      });

      if (response.ok) {
        const data = await response.json();
        setInteraction(prev => ({
          ...prev,
          liked: !prev.liked,
          likesCount: prev.liked ? prev.likesCount - 1 : prev.likesCount + 1
        }));
        
        // تسجيل التفاعل
        trackInteraction({
          userId,
          articleId: article.id,
          interactionType: interaction.liked ? 'unlike' : 'like',
          source: 'article_page'
        });
      }
    } catch (error) {
      console.error('Error handling like:', error);
    }
  };

  // دالة معالجة الحفظ
  const handleSave = async () => {
    if (!article || !userId) {
      // إذا لم يكن المستخدم مسجل، توجيه إلى صفحة تسجيل الدخول
      router.push('/login?redirect=' + encodeURIComponent(window.location.pathname));
      return;
    }

    try {
      const response = await fetch('/api/bookmarks', {
        method: 'POST',
        headers: { 'Content-Type': 'application/json' },
        body: JSON.stringify({
          userId,
          itemId: article.id,
          itemType: 'article'
        })
      });

      if (response.ok) {
        const data = await response.json();
        setInteraction(prev => ({
          ...prev,
          saved: data.action === 'added',
          savesCount: data.action === 'added' ? prev.savesCount + 1 : prev.savesCount - 1
        }));
        
        // تسجيل التفاعل
        trackInteraction({
          userId,
          articleId: article.id,
          interactionType: data.action === 'added' ? 'save' : 'unsave',
          source: 'article_page'
        });
      }
    } catch (error) {
      console.error('Error handling save:', error);
    }
  };

  const getCategoryColor = (category?: any) => {
    if (category?.color_hex) return category.color_hex;
    if ((category as any)?.color) return (category as any).color;
    
    const colors = ['#1a73e8', '#ea4335', '#34a853', '#fbbc04', '#673ab7', '#e91e63'];
    const index = Math.abs(category?.id || 0) % colors.length;
    return colors[index];
  };

  const generatePlaceholderImage = (title: string) => {
    const colors = ['#1a73e8', '#ea4335', '#34a853', '#fbbc04', '#673ab7'];
    const colorIndex = Math.abs(title.charCodeAt(0) - 65) % colors.length;
    
    return `data:image/svg+xml,${encodeURIComponent(`
      <svg width="800" height="400" xmlns="http://www.w3.org/2000/svg">
        <defs>
          <linearGradient id="grad" x1="0%" y1="0%" x2="100%" y2="100%">
            <stop offset="0%" style="stop-color:${colors[colorIndex]};stop-opacity:1" />
            <stop offset="100%" style="stop-color:${colors[(colorIndex + 1) % colors.length]};stop-opacity:1" />
          </linearGradient>
        </defs>
        <rect width="800" height="400" fill="url(#grad)"/>
        <text x="50%" y="50%" font-family="Arial, sans-serif" font-size="32" fill="white" text-anchor="middle" dominant-baseline="middle" opacity="0.8">
          ${title.substring(0, 30)}
        </text>
      </svg>
    `)}`;
  };

  const renderArticleContent = (content: string) => {
    if (!content) return null;
    
    // محاولة معالجة المحتوى كـ JSON blocks
    try {
      const blocks = JSON.parse(content);
      if (Array.isArray(blocks)) {
        return (
          <div className="space-y-6">
            {blocks.map((block, index) => {
              switch (block.type) {
                case 'paragraph':
                  return (
                    <p key={block.id || index} className="text-lg leading-[1.9] text-gray-700 dark:text-gray-300">
                      {block.text}
                    </p>
                  );
                
                case 'heading':
                  const level = block.level || 2;
                  const headingClasses: Record<number, string> = {
                    1: 'text-3xl',
                    2: 'text-2xl', 
                    3: 'text-xl',
                    4: 'text-lg',
                    5: 'text-base',
                    6: 'text-sm'
                  };
                  const headingClass = headingClasses[level] || 'text-xl';
                  
                  return React.createElement(
                    `h${level}`,
                    {
                      key: block.id || index,
                      className: `font-bold mt-8 mb-4 text-gray-900 dark:text-white ${headingClass}`
                    },
                    block.text
                  );
                
                case 'list':
                  return (
                    <ul key={block.id || index} className="list-disc list-inside space-y-2">
                      {block.items?.map((item: string, i: number) => (
                        <li key={i} className="text-lg text-gray-700 dark:text-gray-300">{item}</li>
                      ))}
                    </ul>
                  );
                
                case 'quote':
                  return (
                    <blockquote key={block.id || index} className="border-r-4 border-blue-600 pr-4 italic text-lg text-gray-600 dark:text-gray-400">
                      {block.text}
                      {block.caption && <cite className="block mt-2 text-sm not-italic">— {block.caption}</cite>}
                    </blockquote>
                  );
                
                case 'image':
                  return (
                    <figure key={block.id || index} className="my-8">
                      <img 
                        src={block.url} 
                        alt={block.alt || ''} 
                        className="w-full rounded-lg shadow-lg"
                      />
                      {block.caption && (
                        <figcaption className="text-center text-sm text-gray-600 dark:text-gray-400 mt-2">
                          {block.caption}
                        </figcaption>
                      )}
                    </figure>
                  );
                
                case 'gallery':
                case 'imageGallery':
                  return (
                    <div key={block.id || index} className="my-8">
                      <div className="grid grid-cols-1 md:grid-cols-2 lg:grid-cols-3 gap-4">
                        {block.images?.map((image: any, imgIndex: number) => (
                          <figure key={imgIndex} className="relative group overflow-hidden rounded-lg shadow-lg">
                            <img 
                              src={image.url || image} 
                              alt={image.alt || `صورة ${imgIndex + 1}`} 
                              className="w-full h-64 object-cover transition-transform duration-300 group-hover:scale-110"
                            />
                            {image.caption && (
                              <figcaption className="absolute bottom-0 left-0 right-0 bg-gradient-to-t from-black/70 to-transparent text-white p-3 text-sm">
                                {image.caption}
                              </figcaption>
                            )}
                          </figure>
                        ))}
                      </div>
                      {block.caption && (
                        <p className="text-center text-sm text-gray-600 dark:text-gray-400 mt-4">
                          {block.caption}
                        </p>
                      )}
                    </div>
                  );
                
                case 'html':
                  return (
                    <div 
                      key={block.id || index}
                      dangerouslySetInnerHTML={{ __html: block.content || '' }}
                      className="prose prose-lg max-w-none dark:prose-invert"
                    />
                  );
                
                default:
                  return null;
              }
            })}
          </div>
        );
      }
    } catch (e) {
      // ليس JSON، نتابع للمعالجات الأخرى
      console.log('Content is not JSON blocks, trying Markdown...');
    }
    
    // معالجة المحتوى كـ Markdown
    // تحسين الكشف عن المحتوى Markdown
    const markdownIndicators = ['#', '**', '*', '![', '[', '|', '>', '-', '```'];
    const hasMarkdown = markdownIndicators.some(indicator => content.includes(indicator));
    
    if (hasMarkdown) {
      console.log('Processing as Markdown content...');
      // تكوين marked للغة العربية
      marked.setOptions({
        breaks: true,
        gfm: true
      });
      
      // معالجة المحتوى وتحويله إلى HTML
      let htmlContent = marked(content) as string;
      
      // إضافة أنماط للجداول
      htmlContent = htmlContent.replace(/<table>/g, '<div class="table-container"><table>');
      htmlContent = htmlContent.replace(/<\/table>/g, '</table></div>');
      
      return (
        <div 
          dangerouslySetInnerHTML={{ __html: htmlContent }}
          className="prose prose-lg max-w-none dark:prose-invert 
            prose-headings:font-bold prose-headings:text-gray-900 dark:prose-headings:text-white
            prose-h1:text-3xl prose-h1:mt-8 prose-h1:mb-6
            prose-h2:text-2xl prose-h2:mt-6 prose-h2:mb-4
            prose-h3:text-xl prose-h3:mt-4 prose-h3:mb-3
            prose-p:text-lg prose-p:leading-[1.9] prose-p:text-gray-700 dark:prose-p:text-gray-300 prose-p:mb-4
            prose-strong:text-gray-900 dark:prose-strong:text-white prose-strong:font-bold
            prose-em:italic
            prose-img:rounded-lg prose-img:shadow-lg prose-img:mx-auto prose-img:my-8
            prose-blockquote:border-r-4 prose-blockquote:border-blue-600 prose-blockquote:pr-4 prose-blockquote:italic prose-blockquote:my-6
            prose-ul:list-disc prose-ul:list-inside prose-ul:space-y-2 prose-ul:my-4
            prose-ol:list-decimal prose-ol:list-inside prose-ol:space-y-2 prose-ol:my-4
            prose-li:text-lg prose-li:text-gray-700 dark:prose-li:text-gray-300
            prose-table:w-full prose-table:my-8
            prose-th:bg-gray-100 dark:prose-th:bg-gray-800 prose-th:p-3 prose-th:font-bold prose-th:text-right prose-th:border prose-th:border-gray-300 dark:prose-th:border-gray-600
            prose-td:p-3 prose-td:border prose-td:border-gray-300 dark:prose-td:border-gray-600
            prose-tr:even:bg-gray-50 dark:prose-tr:even:bg-gray-800/50
            space-y-4"
        />
      );
    }
    
    // معالجة المحتوى النصي العادي
    const paragraphs = content
      .split(/\n\s*\n|\r\n\s*\r\n|(?:\. )(?=[A-Z\u0600-\u06FF])/)
      .map(p => p.trim())
      .filter(p => p.length > 0);
    
    if (paragraphs.length > 0) {
      return (
        <div className="space-y-6">
          {paragraphs.map((paragraph, index) => (
            <p key={index} className="text-lg leading-[1.9] text-gray-700 dark:text-gray-300">
              {paragraph}
            </p>
          ))}
        </div>
      );
    }
    
    // عرض المحتوى كـ HTML كخيار أخير
    return (
      <div 
        dangerouslySetInnerHTML={{ __html: content }}
        className="prose prose-lg max-w-none dark:prose-invert"
      />
    );
  };

  // عرض مؤشر تحميل موحد قبل تحميل الصفحة بالكامل في المتصفح لتجنب أخطاء Hydration
  if (!isMounted || loading) {
    return (
      <div className="min-h-screen flex items-center justify-center bg-gray-50 dark:bg-gray-900">
        <div className="text-center">
          <div className="animate-spin rounded-full h-12 w-12 border-b-2 border-blue-600 dark:border-blue-400 mx-auto mb-4"></div>
          <p className="text-gray-500 dark:text-gray-400">جاري تحميل المقال...</p>
        </div>
      </div>
    );
  }

  if (!article) {
    return (
      <div>
        <div className="min-h-screen flex items-center justify-center bg-gray-50 dark:bg-gray-900">
          <div className="text-center">
            <h3 className="text-2xl font-bold text-gray-900 dark:text-white mb-3">المقال غير موجود</h3>
            <p className="text-gray-600 dark:text-gray-400 mb-8">عذراً، لم نتمكن من العثور على المقال المطلوب</p>
            <Link 
              href="/" 
              className="inline-flex items-center gap-2 px-6 py-3 bg-blue-600 text-white rounded-xl hover:bg-blue-700 transition-all"
            >
              <Home className="w-5 h-5" />
              العودة إلى الرئيسية
            </Link>
          </div>
        </div>
      </div>
    );
  }

  return (
    <div className="bg-white text-gray-900 dark:bg-gray-900 dark:text-white">
      {article && <ArticleJsonLd article={article} />}
      
      {/* أنماط CSS مخصصة لأزرار "لا أرغب بهذا النوع" */}
      <style jsx>{`
        .no-thanks-button {
          position: absolute;
          top: 8px;
          left: 8px;
          width: 36px;
          height: 36px;
          display: flex;
          align-items: center;
          justify-content: center;
          background-color: rgba(239, 68, 68, 0.9);
          color: white;
          border-radius: 50%;
          box-shadow: 0 4px 6px rgba(0, 0, 0, 0.1);
          opacity: 0;
          transform: scale(0.8);
          transition: all 0.3s ease;
          z-index: 30;
          cursor: pointer;
          border: none;
        }
        
        .group:hover .no-thanks-button {
          opacity: 1;
          transform: scale(1);
        }
        
        .no-thanks-button:hover {
          background-color: rgb(220, 38, 38);
          transform: scale(1.1);
        }
        
        @media (max-width: 768px) {
          .no-thanks-button {
            opacity: 1;
            transform: scale(1);
          }
        }

        /* إزالة خلفيات محتوى المقال */
        .prose :global(pre) {
          background: transparent !important;
          background-color: transparent !important;
        }
        
        .prose :global(blockquote) {
          background: transparent !important;
          background-color: transparent !important;
        }
        
        .prose :global(code) {
          background: transparent !important;
          background-color: transparent !important;
        }
        
        .prose :global(.highlight) {
          background: transparent !important;
          background-color: transparent !important;
        }
        
        .prose :global(.code-block) {
          background: transparent !important;
          background-color: transparent !important;
        }

        .prose :global(table) {
          background: transparent !important;
          background-color: transparent !important;
        }

        .prose :global(th) {
          background: transparent !important;
          background-color: transparent !important;
        }

        .prose :global(td) {
          background: transparent !important;
          background-color: transparent !important;
        }

        .prose :global(tr) {
          background: transparent !important;
          background-color: transparent !important;
        }

        .prose :global(.table-container) {
          background: transparent !important;
          background-color: transparent !important;
        }

        /* إزالة خلفيات إضافية */
        .prose :global(*) {
          background-color: transparent !important;
        }

        /* الحفاظ على خلفية الصور فقط */
        .prose :global(img) {
          background-color: initial !important;
        }

        .prose :global(figure) {
          background-color: transparent !important;
        }
      `}</style>
      
      {/* Header */}
      <Header />

      {/* مؤشر تقدم القراءة */}
      <div className="fixed top-0 left-0 w-full h-1 bg-gray-200 dark:bg-gray-700 z-50">
        <div 
          className="h-full bg-gradient-to-r from-blue-500 to-blue-600 transition-all duration-300"
          style={{ width: `${readProgress}%` }}
        />
      </div>

      {/* Hero Image + Meta */}
      <section className="relative hero-image-container">
        <div className="w-full h-[50vh] md:h-[60vh] overflow-hidden">
          {isNewArticle && (
            <div className="new-badge z-10">
              جديد
            </div>
          )}
          <img
            src={getImageUrl(article.featured_image) || generatePlaceholderImage(article.title)}
            alt={article.featured_image_alt || article.title}
            className="w-full h-full object-cover hero-image"
            onError={(e) => {
              e.currentTarget.src = generatePlaceholderImage(article.title);
            }}
          />
          <div className="absolute inset-0 bg-gradient-to-t from-black/80 via-black/40 to-transparent" />
        </div>
      </section>

      {/* Article Title & Meta */}
      <section className="px-4 md:px-8 py-6 max-w-5xl mx-auto">
        <h1 className="text-3xl md:text-4xl font-bold leading-tight article-title">
          {article.title}
        </h1>
        {article.subtitle && (
          <p className="text-xl text-gray-600 dark:text-gray-400 mb-4">
            {article.subtitle}
          </p>
        )}
        
        {/* ملخص AI - جديد */}
        {(article.summary || article.ai_summary) && (
          <div className="my-6 p-4 bg-gradient-to-r from-blue-50 to-purple-50 dark:from-blue-900/20 dark:to-purple-900/20 rounded-xl border border-blue-200 dark:border-blue-800">
            <div className="flex items-start gap-3">
              <div className="flex-shrink-0 p-2 bg-gradient-to-br from-blue-500 to-purple-500 rounded-lg">
                <svg className="w-5 h-5 text-white" fill="none" stroke="currentColor" viewBox="0 0 24 24">
                  <path strokeLinecap="round" strokeLinejoin="round" strokeWidth={2} d="M13 10V3L4 14h7v7l9-11h-7z" />
                </svg>
              </div>
              <div className="flex-1">
                <h3 className="text-sm font-semibold text-gray-900 dark:text-white mb-1 flex items-center gap-2">
                  <span>📎 ملخص AI</span>
                  <span className="text-xs font-normal text-gray-500 dark:text-gray-400">TL;DR</span>
                </h3>
                <p className="text-gray-700 dark:text-gray-300 leading-relaxed">
                  {article.summary || article.ai_summary}
                </p>
              </div>
            </div>
          </div>
        )}
        
        {/* معلومات المقال */}
        <div className="article-meta-info">
          <div className="article-meta-item">
            <span
              className="px-3 py-1 rounded-full text-xs font-medium text-white"
              style={{ backgroundColor: getCategoryColor(article.category) }}
            >
              {article.category?.name_ar || (article.category as any)?.name || article.category_name || 'غير مصنف'}
            </span>
          </div>
          <div className="article-meta-item">
            <User className="w-5 h-5" />
            <Link href={`/author/${article.author_id || (article.author as any)?.id || ''}`} className="hover:text-blue-600">{article.author_name || (article.author && (article.author as any).name) || '—'}</Link>
          </div>
          <div className="article-meta-item">
            <Calendar className="w-5 h-5" />
            <span>{formatFullDate(article.published_at || article.created_at)}</span>
          </div>
          <div className="article-meta-item">
            <Clock className="w-5 h-5" />
            <span>{calculateReadingTime(article.content)} دقائق قراءة</span>
          </div>
          <div className="article-meta-item">
            <Eye className="w-5 h-5" />
            <span>{article.views_count || 0} مشاهدة</span>
          </div>
        </div>

        {/* الكلمات المفتاحية */}
        {article.seo_keywords && Array.isArray(article.seo_keywords) && article.seo_keywords.length > 0 && (
          <div className="mt-6 p-4 bg-gray-50 dark:bg-gray-800 rounded-xl border border-gray-200 dark:border-gray-700">
            <div className="flex items-center gap-2 mb-3">
              <Hash className="w-4 h-4 text-gray-500 dark:text-gray-400" />
              <h3 className="text-sm font-semibold text-gray-700 dark:text-gray-300">الكلمات المفتاحية</h3>
            </div>
            <div className="flex flex-wrap gap-2">
              {article.seo_keywords.map((keyword, index) => (
                <span
                  key={index}
                  className="px-3 py-1 bg-blue-100 dark:bg-blue-900/30 text-blue-700 dark:text-blue-300 text-xs font-medium rounded-full border border-blue-200 dark:border-blue-800 hover:bg-blue-200 dark:hover:bg-blue-900/50 transition-colors cursor-pointer"
                  title={`البحث عن: ${keyword}`}
                  onClick={() => {
                    // يمكن إضافة وظيفة البحث هنا
                    console.log(`البحث عن: ${keyword}`);
                  }}
                >
                  {keyword}
                </span>
              ))}
            </div>
          </div>
        )}
        
        {/* شريط التفاعل السريع */}
        <div className="quick-interaction-bar">
          {/* زر الإعجاب */}
          <button 
            onClick={handleLike}
            className={`quick-interaction-button ripple-effect ${
              interaction.liked ? 'text-red-500 bg-red-50 dark:bg-red-900/20' : ''
            }`}
            title={interaction.liked ? 'إلغاء الإعجاب' : 'أعجبني'}
          >
            <Heart className={`w-5 h-5 ${interaction.liked ? 'fill-current' : ''}`} />
            <span>{interaction.liked ? 'أعجبني' : 'أعجبني'}</span>
            {interaction.likesCount > 0 && (
              <span className="text-xs bg-gray-100 dark:bg-gray-700 px-2 py-1 rounded-full">
                {interaction.likesCount}
              </span>
            )}
          </button>

          {/* زر الحفظ */}
          <button 
            onClick={handleSave}
            className={`quick-interaction-button ripple-effect ${
              interaction.saved ? 'text-blue-500 bg-blue-50 dark:bg-blue-900/20' : ''
            }`}
            title={interaction.saved ? 'إلغاء الحفظ' : 'حفظ المقال'}
          >
            <Bookmark className={`w-5 h-5 ${interaction.saved ? 'fill-current' : ''}`} />
            <span>{interaction.saved ? 'محفوظ' : 'حفظ'}</span>
            {interaction.savesCount > 0 && (
              <span className="text-xs bg-gray-100 dark:bg-gray-700 px-2 py-1 rounded-full">
                {interaction.savesCount}
              </span>
            )}
          </button>

          {/* زر المشاركة */}
          <button 
            title="شارك هذا المقال"
            onClick={() => setShowShareMenu(!showShareMenu)}
            className="quick-interaction-button ripple-effect relative"
          >
            <Share2 className="w-5 h-5" />
            <span>مشاركة</span>
            {interaction.sharesCount > 0 && (
              <span className="text-xs bg-gray-100 dark:bg-gray-700 px-2 py-1 rounded-full">
                {interaction.sharesCount}
              </span>
            )}
            
            {/* قائمة المشاركة */}
            {showShareMenu && (
              <div className="absolute top-full mt-2 left-0 bg-white dark:bg-gray-800 rounded-lg shadow-lg p-2 min-w-[200px] z-10">
                <button
                  onClick={() => handleShare('twitter')}
                  className="w-full flex items-center gap-3 px-4 py-2 hover:bg-gray-100 dark:hover:bg-gray-700 rounded-lg transition-colors"
                >
                  <Twitter className="w-4 h-4" />
                  <span>تويتر</span>
                </button>
                <button
                  onClick={() => handleShare('whatsapp')}
                  className="w-full flex items-center gap-3 px-4 py-2 hover:bg-gray-100 dark:hover:bg-gray-700 rounded-lg transition-colors"
                >
                  <MessageCircle className="w-4 h-4" />
                  <span>واتساب</span>
                </button>
                <button
                  onClick={() => handleShare('copy')}
                  className="w-full flex items-center gap-3 px-4 py-2 hover:bg-gray-100 dark:hover:bg-gray-700 rounded-lg transition-colors"
                >
                  {copySuccess ? <Check className="w-4 h-4 text-green-600" /> : <Copy className="w-4 h-4" />}
                  <span>{copySuccess ? 'تم النسخ!' : 'نسخ الرابط'}</span>
                </button>
              </div>
            )}
          </button>
        </div>
      </section>

      {/* Main Content Area */}
      <div className="max-w-7xl mx-auto px-4 md:px-8 pb-12" ref={contentRef}>
        <div className="grid grid-cols-1 lg:grid-cols-3 gap-8">
          {/* Article Content */}
          <section className="lg:col-span-2">
            <div className="prose prose-lg max-w-none prose-headings:text-gray-900 dark:prose-headings:text-white prose-p:text-gray-700 dark:prose-p:text-gray-300 prose-strong:text-gray-900 dark:prose-strong:text-white prose-code:text-gray-900 dark:prose-code:text-white prose-pre:bg-transparent prose-blockquote:bg-transparent">
              {renderArticleContent(article.content)}
            </div>
          </section>

          {/* Sidebar */}
          <aside className="lg:col-span-1 space-y-6">
            {/* Article Stats */}
            <div className="sidebar-card">
              <div className="trend-badge text-sm text-green-600 mb-2">↑ نمو كبير اليوم</div>
              <h3 className="text-lg font-bold mb-4 flex items-center gap-2">
                <TrendingUp className="w-5 h-5 text-blue-600" />
                إحصائيات المقال
              </h3>
              <div className="article-info-grid">
                <div className="article-info-item">
                  <Eye className="w-5 h-5" />
                  <div>
                    <div className="article-info-label">المشاهدات</div>
                    <div className="article-info-value">{article.views_count || 0}</div>
                  </div>
                </div>
                <div className="article-info-item">
                  <Clock className="w-5 h-5" />
                  <div>
                    <div className="article-info-label">وقت القراءة</div>
                    <div className="article-info-value">{calculateReadingTime(article.content)} دقائق</div>
                  </div>
                </div>

                <div className="article-info-item">
                  <MessageCircle className="w-5 h-5" />
                  <div>
                    <div className="article-info-label">التعليقات</div>
                    <div className="article-info-value">{article.stats?.comments || 0}</div>
                  </div>
                </div>
              </div>
            </div>

            {/* فهرس المحتويات */}
            {tableOfContents.length > 0 && (
              <div className="sidebar-card sticky top-20">
                <h3 className="text-lg font-bold mb-4 flex items-center gap-2">
                  <Hash className="w-5 h-5 text-blue-600" />
                  فهرس المحتويات
                </h3>
                <nav className="space-y-2">
                  {tableOfContents.map((item) => (
                    <button
                      key={item.id}
                      onClick={() => scrollToSection(item.id)}
                      className={`block w-full text-right py-2 px-3 rounded-lg transition-all ${
                        activeSection === item.id
                          ? 'bg-blue-50 dark:bg-blue-900/20 text-blue-600 dark:text-blue-400 border-r-4 border-blue-600'
                          : 'hover:bg-gray-100 dark:hover:bg-gray-800 text-gray-700 dark:text-gray-300'
                      } ${item.level === 3 ? 'mr-4 text-sm' : ''}`}
                    >
                      {item.title}
                    </button>
                  ))}
                </nav>
                <div className="mt-4 pt-4 border-t border-gray-200 dark:border-gray-700">
                  <div className="text-sm text-gray-500 dark:text-gray-400">
                    تقدم القراءة: {Math.round(readProgress)}%
                  </div>
                  <div className="mt-2 h-2 bg-gray-200 dark:bg-gray-700 rounded-full overflow-hidden">
                    <div 
                      className="h-full bg-blue-600 transition-all duration-300"
                      style={{ width: `${readProgress}%` }}
                    />
                  </div>
                </div>
              </div>
            )}

            {/* مساعد AI - جديد */}
            <div className="sidebar-card bg-gradient-to-br from-purple-50 to-blue-50 dark:from-purple-900/20 dark:to-blue-900/20 border border-purple-200 dark:border-purple-800">
              <div className="flex items-center gap-3 mb-4">
                <div className="p-2 bg-gradient-to-br from-purple-500 to-blue-500 rounded-lg">
                  <svg className="w-6 h-6 text-white" fill="none" stroke="currentColor" viewBox="0 0 24 24">
                    <path strokeLinecap="round" strokeLinejoin="round" strokeWidth={2} d="M8 10h.01M12 10h.01M16 10h.01M9 16H5a2 2 0 01-2-2V6a2 2 0 012-2h14a2 2 0 012 2v8a2 2 0 01-2 2h-5l-5 5v-5z" />
                  </svg>
                </div>
                <div>
                  <h3 className="text-lg font-bold text-gray-900 dark:text-white">🤖 مساعد AI</h3>
                  <p className="text-xs text-gray-600 dark:text-gray-400">اسأل عن محتوى المقال</p>
                </div>
              </div>
              
              <div className="space-y-3">
                <p className="text-sm text-gray-700 dark:text-gray-300">
                  لديك سؤال حول المقال؟ اسألني وسأساعدك في فهم المحتوى بشكل أفضل.
                </p>
                
                {/* أمثلة على الأسئلة */}
                <div className="space-y-2">
                  <button 
                    onClick={() => handleAiQuestion('ما هي النقاط الرئيسية؟')}
                    className="w-full text-right text-xs bg-white dark:bg-gray-800 p-2 rounded-lg hover:bg-gray-50 dark:hover:bg-gray-700 transition-colors"
                  >
                    💡 ما هي النقاط الرئيسية؟
                  </button>
                  <button 
                    onClick={() => handleAiQuestion('اشرح لي هذا الموضوع ببساطة')}
                    className="w-full text-right text-xs bg-white dark:bg-gray-800 p-2 rounded-lg hover:bg-gray-50 dark:hover:bg-gray-700 transition-colors"
                  >
                    🔍 اشرح لي هذا الموضوع ببساطة
                  </button>
                  <button 
                    onClick={() => handleAiQuestion('ما هي الإحصائيات المذكورة؟')}
                    className="w-full text-right text-xs bg-white dark:bg-gray-800 p-2 rounded-lg hover:bg-gray-50 dark:hover:bg-gray-700 transition-colors"
                  >
                    📊 ما هي الإحصائيات المذكورة؟
                  </button>
                </div>
                
                {/* عرض الاستجابة */}
                {(aiResponse || isAiLoading) && (
                  <div className="mt-3 p-3 bg-purple-50 dark:bg-purple-900/20 rounded-lg">
                    {isAiLoading ? (
                      <div className="flex items-center gap-2">
                        <div className="animate-spin rounded-full h-4 w-4 border-b-2 border-purple-600"></div>
                        <span className="text-sm text-gray-600 dark:text-gray-400">جاري التفكير...</span>
                      </div>
                    ) : (
                      <p className="text-sm text-gray-700 dark:text-gray-300 leading-relaxed">
                        {aiResponse}
                      </p>
                    )}
                  </div>
                )}
                
                <div className="mt-4 pt-4 border-t border-purple-200 dark:border-purple-700">
                  <div className="flex items-center gap-2">
                    <input
                      type="text"
                      value={aiQuestion}
                      onChange={(e) => setAiQuestion(e.target.value)}
                      onKeyPress={(e) => {
                        if (e.key === 'Enter') {
                          handleAiQuestion(aiQuestion);
                          setAiQuestion('');
                        }
                      }}
                      placeholder="اكتب سؤالك هنا..."
                      className="flex-1 px-3 py-2 text-sm bg-white dark:bg-gray-800 border border-gray-300 dark:border-gray-600 rounded-lg focus:outline-none focus:ring-2 focus:ring-purple-500"
                    />
                    <button 
                      onClick={() => {
                        handleAiQuestion(aiQuestion);
                        setAiQuestion('');
                      }}
                      disabled={!aiQuestion.trim() || isAiLoading}
                      className="p-2 bg-gradient-to-r from-purple-500 to-blue-500 text-white rounded-lg hover:opacity-90 transition-opacity disabled:opacity-50"
                    >
                      <svg className="w-5 h-5" fill="none" stroke="currentColor" viewBox="0 0 24 24">
                        <path strokeLinecap="round" strokeLinejoin="round" strokeWidth={2} d="M12 19l9 2-9-18-9 18 9-2zm0 0v-8" />
                      </svg>
                    </button>
                  </div>
                </div>
              </div>
            </div>




          </aside>
        </div>
      </div>

      {/* الأزرار العائمة */}
      {showFloatingActions && (
        <div className="floating-actions">
          <button 
            onClick={() => window.scrollTo({ top: 0, behavior: 'smooth' })}
            className="floating-action-button"
            title="العودة للأعلى"
          >
            <ChevronRight className="w-6 h-6 rotate-90" />
          </button>
          <button 
            onClick={() => setShowShareMenu(!showShareMenu)}
            className="floating-action-button"
            title="مشاركة"
          >
            <Share2 className="w-6 h-6" />
          </button>
          {tableOfContents.length > 0 && (
            <button 
              onClick={() => setShowMobileToc(!showMobileToc)}
              className="floating-action-button lg:hidden"
              title="فهرس المحتويات"
            >
              <Menu className="w-6 h-6" />
            </button>
          )}
        </div>
      )}

      {/* Modal فهرس المحتويات للموبايل */}
      {showMobileToc && (
        <div className="lg:hidden fixed inset-0 z-50 overflow-y-auto">
          <div 
            className="fixed inset-0 bg-black/50" 
            onClick={() => setShowMobileToc(false)} 
          />
          <div className={`relative min-h-screen ${darkMode ? 'bg-gray-900' : 'bg-white'}`}>
            <div className={`sticky top-0 p-4 border-b ${darkMode ? 'border-gray-700 bg-gray-900' : 'border-gray-200 bg-white'}`}>
              <div className="flex items-center justify-between">
                <h3 className="font-bold text-lg">فهرس المحتويات</h3>
                <button 
                  onClick={() => setShowMobileToc(false)}
                  className="p-2 hover:bg-gray-100 dark:hover:bg-gray-800 rounded-lg"
                >
                  <X className="w-6 h-6" />
<<<<<<< HEAD
                </button>
              </div>
            </div>
            <nav className="p-4 space-y-2">
              {tableOfContents.map((item) => (
                <button
                  key={item.id}
                  onClick={() => scrollToSection(item.id)}
                  className={`block w-full text-right py-3 px-4 rounded-lg ${
                    activeSection === item.id
                      ? darkMode 
                        ? 'bg-blue-900/30 text-blue-400' 
                        : 'bg-blue-50 text-blue-600'
                      : darkMode
                        ? 'text-gray-300 hover:bg-gray-800'
                        : 'text-gray-700 hover:bg-gray-100'
                  } ${item.level === 3 ? 'mr-4 text-sm' : ''}`}
                >
                  {item.title}
=======
>>>>>>> a0acfc13
                </button>
              ))}
            </nav>
            <div className="p-4 border-t border-gray-200 dark:border-gray-700">
              <div className="text-sm text-gray-500 dark:text-gray-400 mb-2">
                تقدم القراءة: {Math.round(readProgress)}%
              </div>
              <div className="h-2 bg-gray-200 dark:bg-gray-700 rounded-full overflow-hidden">
                <div 
                  className="h-full bg-blue-600 transition-all duration-300"
                  style={{ width: `${readProgress}%` }}
                />
              </div>
            </div>
            <nav className="p-4 space-y-2">
              {tableOfContents.map((item) => (
                <button
                  key={item.id}
                  onClick={() => scrollToSection(item.id)}
                  className={`block w-full text-right py-3 px-4 rounded-lg ${
                    activeSection === item.id
                      ? darkMode 
                        ? 'bg-blue-900/30 text-blue-400' 
                        : 'bg-blue-50 text-blue-600'
                      : darkMode
                        ? 'text-gray-300 hover:bg-gray-800'
                        : 'text-gray-700 hover:bg-gray-100'
                  } ${item.level === 3 ? 'mr-4 text-sm' : ''}`}
                >
                  {item.title}
                </button>
              ))}
            </nav>
            <div className="p-4 border-t border-gray-200 dark:border-gray-700">
              <div className="text-sm text-gray-500 dark:text-gray-400 mb-2">
                تقدم القراءة: {Math.round(readProgress)}%
              </div>
              <div className="h-2 bg-gray-200 dark:bg-gray-700 rounded-full overflow-hidden">
                <div 
                  className="h-full bg-blue-600 transition-all duration-300"
                  style={{ width: `${readProgress}%` }}
                />
              </div>
            </div>
          </div>
        </div>
      )}

      {/* Footer */}
      <Footer />
    </div>
  );
}

// دوال مساعدة
function shareOnSocial(platform: string, title: string, url: string) {
  const encodedTitle = encodeURIComponent(title);
  const encodedUrl = encodeURIComponent(url);
  
  const urls = {
    twitter: `https://twitter.com/intent/tweet?text=${encodedTitle}&url=${encodedUrl}`,
    whatsapp: `https://wa.me/?text=${encodedTitle} ${encodedUrl}`,
    facebook: `https://www.facebook.com/sharer/sharer.php?u=${encodedUrl}`
  };
  
  if (urls[platform as keyof typeof urls]) {
    window.open(urls[platform as keyof typeof urls], '_blank', 'width=600,height=400');
  }
}

function calculateReadingTime(content: any): number {
  if (!content) return 1;
  
  let wordCount = 0;
  if (typeof content === 'string') {
    wordCount = content.split(' ').length;
  } else if (Array.isArray(content)) {
    content.forEach((block: any) => {
      if (block.text) {
        wordCount += block.text.split(' ').length;
      }
    });
  }
  
  return Math.max(1, Math.ceil(wordCount / 200)); // 200 كلمة في الدقيقة
} <|MERGE_RESOLUTION|>--- conflicted
+++ resolved
@@ -130,11 +130,8 @@
 
 export default function ArticlePage({ params }: PageProps) {
   const router = useRouter();
-<<<<<<< HEAD
-=======
   const resolvedParams = use(params);
   const articleId = resolvedParams.id;
->>>>>>> a0acfc13
 
   const { darkMode, toggleDarkMode } = useDarkModeContext();
   const [article, setArticle] = useState<Article | null>(null);
@@ -1315,40 +1312,7 @@
                   className="p-2 hover:bg-gray-100 dark:hover:bg-gray-800 rounded-lg"
                 >
                   <X className="w-6 h-6" />
-<<<<<<< HEAD
                 </button>
-              </div>
-            </div>
-            <nav className="p-4 space-y-2">
-              {tableOfContents.map((item) => (
-                <button
-                  key={item.id}
-                  onClick={() => scrollToSection(item.id)}
-                  className={`block w-full text-right py-3 px-4 rounded-lg ${
-                    activeSection === item.id
-                      ? darkMode 
-                        ? 'bg-blue-900/30 text-blue-400' 
-                        : 'bg-blue-50 text-blue-600'
-                      : darkMode
-                        ? 'text-gray-300 hover:bg-gray-800'
-                        : 'text-gray-700 hover:bg-gray-100'
-                  } ${item.level === 3 ? 'mr-4 text-sm' : ''}`}
-                >
-                  {item.title}
-=======
->>>>>>> a0acfc13
-                </button>
-              ))}
-            </nav>
-            <div className="p-4 border-t border-gray-200 dark:border-gray-700">
-              <div className="text-sm text-gray-500 dark:text-gray-400 mb-2">
-                تقدم القراءة: {Math.round(readProgress)}%
-              </div>
-              <div className="h-2 bg-gray-200 dark:bg-gray-700 rounded-full overflow-hidden">
-                <div 
-                  className="h-full bg-blue-600 transition-all duration-300"
-                  style={{ width: `${readProgress}%` }}
-                />
               </div>
             </div>
             <nav className="p-4 space-y-2">
